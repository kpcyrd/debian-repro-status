--- conflicted
+++ resolved
@@ -32,7 +32,6 @@
     }
 }
 
-<<<<<<< HEAD
 pub async fn print_architecture() -> Result<String> {
     let exit = Command::new("dpkg")
         .args(["--print-architecture"])
@@ -42,30 +41,9 @@
         .await?;
     if !exit.status.success() {
         bail!(
-            "Failed to query installed debian packages: exit={:?}",
+            "Failed to query native architecture: exit={:?}",
             exit.status
         );
-=======
-pub async fn print_architecture(args: &Args) -> Result<String> {
-    if let Some(arch) = &args.architecture {
-        Ok(arch.to_string())
-    } else {
-        let exit = Command::new("dpkg")
-            .args(["--print-architecture"])
-            .stdout(Stdio::piped())
-            .spawn()?
-            .wait_with_output()
-            .await?;
-        if !exit.status.success() {
-            bail!(
-                "Failed to query native architecture: exit={:?}",
-                exit.status
-            );
-        }
-        let output = exit.stdout.trim_ascii().to_owned();
-        let output = String::from_utf8(output)?;
-        Ok(output)
->>>>>>> b3bbefcd
     }
     let output = exit.stdout.trim_ascii().to_owned();
     let output = String::from_utf8(output)?;
